# -*- test-case-name: twisted.web.test.test_websocket -*-
# Copyright (c) 2009 Twisted Matrix Laboratories.
# See LICENSE for details.

"""
Note: This is from the associated branch for http://twistedmatrix.com/trac/ticket/4173
and includes support for the hixie-76 handshake.

WebSocket server protocol.

See U{http://tools.ietf.org/html/draft-hixie-thewebsocketprotocol} for the
current version of the specification.

@since: 10.1
"""

from hashlib import md5
import struct

from twisted.internet import interfaces
from twisted.web.http import datetimeToString
from twisted.web.http import _IdentityTransferDecoder
from twisted.web.server import Request, Site, version, unquote
from zope.interface import implements


_ascii_numbers = frozenset(['0', '1', '2', '3', '4', '5', '6', '7', '8', '9'])

class WebSocketRequest(Request):
    """
    A general purpose L{Request} supporting connection upgrade for WebSocket.
    """

    def process(self):
        if (self.requestHeaders.getRawHeaders("Upgrade") == ["WebSocket"] and
            self.requestHeaders.getRawHeaders("Connection") == ["Upgrade"]):
            return self.processWebSocket()
        else:
            return Request.process(self)

    def processWebSocket(self):
        """
        Process a specific web socket request.
        """
        # get site from channel
        self.site = self.channel.site

        # set various default headers
        self.setHeader("server", version)
        self.setHeader("date", datetimeToString())

        # Resource Identification
        self.prepath = []
        self.postpath = map(unquote, self.path[1:].split("/"))
        self.renderWebSocket()


    def _clientHandshake76(self):
        """
        Complete hixie-76 handshake, which consists of a challenge and response.

        If the request is not identified with a proper WebSocket handshake, the
        connection will be closed. Otherwise, the response to the handshake is
        sent and a C{WebSocketHandler} is created to handle the request.
        """
        def finish():
            self.channel.transport.loseConnection()
        if self.queued:
            return finish()

        secKey1 = self.requestHeaders.getRawHeaders("Sec-WebSocket-Key1", [])
        secKey2 = self.requestHeaders.getRawHeaders("Sec-WebSocket-Key2", [])

        if len(secKey1) != 1 or len(secKey2) != 1:
            return finish()

        # copied
        originHeaders = self.requestHeaders.getRawHeaders("Origin", [])
        if len(originHeaders) != 1:
            return finish()
        hostHeaders = self.requestHeaders.getRawHeaders("Host", [])
        if len(hostHeaders) != 1:
            return finish()
        handlerFactory = self.site.handlers.get(self.uri)
        if not handlerFactory:
            return finish()

        # key1 and key2 exist and are a string of characters
        # filter both keys to get a string with all numbers in order
        key1 = secKey1[0]
        key2 = secKey2[0]
        numBuffer1 = ''.join([x for x in key1 if x in _ascii_numbers])
        numBuffer2 = ''.join([x for x in key2 if x in _ascii_numbers])

        # make sure numbers actually exist
        if not numBuffer1 or not numBuffer2:
            return finish()

        # these should be int-like
        num1 = int(numBuffer1)
        num2 = int(numBuffer2)

        # count the number of spaces in each character string
        numSpaces1 = 0
        for x in key1:
            if x == ' ':
                numSpaces1 += 1
        numSpaces2 = 0
        for x in key2:
            if x == ' ':
                numSpaces2 += 1

        # there should be at least one space in each
        if numSpaces1 == 0 or numSpaces2 == 0:
            return finish()

        # get two resulting numbers, as specified in hixie-76
        num1 = num1 / numSpaces1
        num2 = num2 / numSpaces2

        transport = WebSocketTransport(self)
        handler = handlerFactory(transport)
        transport._attachHandler(handler)

        self.channel.setRawMode()

        def finishHandshake(nonce):
            """ Receive nonce value from request body, and calculate repsonse. """
            protocolHeaders = self.requestHeaders.getRawHeaders(
                "WebSocket-Protocol", [])
            if len(protocolHeaders) not in (0,  1):
                return finish()
            if protocolHeaders:
                if protocolHeaders[0] not in self.site.supportedProtocols:
                    return finish()
                protocolHeader = protocolHeaders[0]
            else:
                protocolHeader = None

            originHeader = originHeaders[0]
            hostHeader = hostHeaders[0]
            self.startedWriting = True
            handshake = [
                "HTTP/1.1 101 Web Socket Protocol Handshake",
                "Upgrade: WebSocket",
                "Connection: Upgrade"]
            handshake.append("Sec-WebSocket-Origin: %s" % (originHeader))
            if self.isSecure():
                scheme = "wss"
            else:
                scheme = "ws"
            handshake.append(
                "Sec-WebSocket-Location: %s://%s%s" % (
                scheme, hostHeader, self.uri))

            if protocolHeader is not None:
                handshake.append("Sec-WebSocket-Protocol: %s" % protocolHeader)

            for header in handshake:
                self.write("%s\r\n" % header)

            self.write("\r\n")

            # concatenate num1 (32 bit in), num2 (32 bit int), nonce, and take md5 of result
            res = struct.pack('>II8s', num1, num2, nonce)
            server_response = md5(res).digest()
            self.write(server_response)

            # XXX we probably don't want to set _transferDecoder
            self.channel._transferDecoder = WebSocketFrameDecoder(
                self, handler)

            transport._connectionMade()

        # we need the nonce from the request body
        self.channel._transferDecoder = _IdentityTransferDecoder(0, lambda _ : None, finishHandshake)


    def _checkClientHandshake(self):
        """
        Verify client handshake, closing the connection in case of problem.

        @return: C{None} if a problem was detected, or a tuple of I{Origin}
            header, I{Host} header, I{WebSocket-Protocol} header, and
            C{WebSocketHandler} instance. The I{WebSocket-Protocol} header will
            be C{None} if not specified by the client.
        """
        def finish():
            self.channel.transport.loseConnection()
        if self.queued:
            return finish()
        originHeaders = self.requestHeaders.getRawHeaders("Origin", [])
        if len(originHeaders) != 1:
            return finish()
        hostHeaders = self.requestHeaders.getRawHeaders("Host", [])
        if len(hostHeaders) != 1:
            return finish()

        handlerFactory = self.site.handlers.get(self.uri)
        if not handlerFactory:
            return finish()
        transport = WebSocketTransport(self)
        handler = handlerFactory(transport)
        transport._attachHandler(handler)

        protocolHeaders = self.requestHeaders.getRawHeaders(
            "WebSocket-Protocol", [])
        if len(protocolHeaders) not in (0,  1):
            return finish()
        if protocolHeaders:
            if protocolHeaders[0] not in self.site.supportedProtocols:
                return finish()
            protocolHeader = protocolHeaders[0]
        else:
            protocolHeader = None
        return originHeaders[0], hostHeaders[0], protocolHeader, handler


    def renderWebSocket(self):
        """
        Render a WebSocket request.

        If the request is not identified with a proper WebSocket handshake, the
        connection will be closed. Otherwise, the response to the handshake is
        sent and a C{WebSocketHandler} is created to handle the request.
        """
        # check for post-75 handshake requests
        isSecHandshake = self.requestHeaders.getRawHeaders("Sec-WebSocket-Key1", [])
        if isSecHandshake:
            self._clientHandshake76()
        else:
            check = self._checkClientHandshake()
            if check is None:
                return
            originHeader, hostHeader, protocolHeader, handler = check
            self.startedWriting = True
            handshake = [
                "HTTP/1.1 101 Web Socket Protocol Handshake",
                "Upgrade: WebSocket",
                "Connection: Upgrade"]
            handshake.append("WebSocket-Origin: %s" % (originHeader))
            if self.isSecure():
                scheme = "wss"
            else:
                scheme = "ws"
            handshake.append(
                "WebSocket-Location: %s://%s%s" % (
                scheme, hostHeader, self.uri))

            if protocolHeader is not None:
                handshake.append("WebSocket-Protocol: %s" % protocolHeader)

            for header in handshake:
                self.write("%s\r\n" % header)

            self.write("\r\n")
            self.channel.setRawMode()
            # XXX we probably don't want to set _transferDecoder
            self.channel._transferDecoder = WebSocketFrameDecoder(
                self, handler)
<<<<<<< HEAD
            #transport._connectionMade()
=======
            handler.transport._connectionMade()
>>>>>>> 33995ff4
            return



class WebSocketSite(Site):
    """
    @ivar handlers: a C{dict} of names to L{WebSocketHandler} factories.
    @type handlers: C{dict}
    @ivar supportedProtocols: a C{list} of supported I{WebSocket-Protocol}
        values. If a value is passed at handshake and doesn't figure in this
        list, the connection is closed.
    @type supportedProtocols: C{list}
    """
    requestFactory = WebSocketRequest

    def __init__(self, resource, logPath=None, timeout=60*60*12,
                 supportedProtocols=None):
        Site.__init__(self, resource, logPath, timeout)
        self.handlers = {}
        self.supportedProtocols = supportedProtocols or []

    def addHandler(self, name, handlerFactory):
        """
        Add or override a handler for the given C{name}.

        @param name: the resource name to be handled.
        @type name: C{str}
        @param handlerFactory: a C{WebSocketHandler} factory.
        @type handlerFactory: C{callable}
        """
        if not name.startswith("/"):
            raise ValueError("Invalid resource name.")
        self.handlers[name] = handlerFactory



class WebSocketTransport(object):
    """
    Transport abstraction over WebSocket, providing classic Twisted methods and
    callbacks.
    """
    implements(interfaces.ITransport)

    _handler = None

    def __init__(self, request):
        self._request = request
        self._request.notifyFinish().addErrback(self._connectionLost)

    def _attachHandler(self, handler):
        """
        Attach the given L{WebSocketHandler} to this transport.
        """
        self._handler = handler

    def _connectionMade(self):
        """
        Called when a connection is made.
        """
        self._handler.connectionMade()

    def _connectionLost(self, reason):
        """
        Forward connection lost event to the L{WebSocketHandler}.
        """
        self._handler.connectionLost(reason)
        del self._request.transport
        del self._request
        del self._handler

    def getPeer(self):
        """
        Return a tuple describing the other side of the connection.

        @rtype: C{tuple}
        """
        return self._request.transport.getPeer()

    def getHost(self):
        """
        Similar to getPeer, but returns an address describing this side of the
        connection.

        @return: An L{IAddress} provider.
        """

        return self._request.transport.getHost()

    def write(self, frame):
        """
        Send the given frame to the connected client.

        @param frame: a I{UTF-8} encoded C{str} to send to the client.
        @type frame: C{str}
        """
        self._request.write("\x00%s\xff" % frame)

    def writeSequence(self, frames):
        """
        Send a sequence of frames to the connected client.
        """
        self._request.write("".join(["\x00%s\xff" % f for f in frames]))

    def loseConnection(self):
        """
        Close the connection.
        """
        self._request.transport.loseConnection()
        del self._request.transport
        del self._request
        del self._handler

class WebSocketHandler(object):
    """
    Base class for handling WebSocket connections. It mainly provides a
    transport to send frames, and a callback called when frame are received,
    C{frameReceived}.

    @ivar transport: a C{WebSocketTransport} instance.
    @type: L{WebSocketTransport}
    """

    def __init__(self, transport):
        """
        Create the handler, with the given transport
        """
        self.transport = transport


    def frameReceived(self, frame):
        """
        Called when a frame is received.

        @param frame: a I{UTF-8} encoded C{str} sent by the client.
        @type frame: C{str}
        """


    def frameLengthExceeded(self):
        """
        Called when too big a frame is received. The default behavior is to
        close the connection, but it can be customized to do something else.
        """
        self.transport.loseConnection()


    def connectionMade(self):
        """
        Called when a connection is made.
        """

    def connectionLost(self, reason):
        """
        Callback called when the underlying transport has detected that the
        connection is closed.
        """



class WebSocketFrameDecoder(object):
    """
    Decode WebSocket frames and pass them to the attached C{WebSocketHandler}
    instance.

    @ivar MAX_LENGTH: maximum len of the frame allowed, before calling
        C{frameLengthExceeded} on the handler.
    @type MAX_LENGTH: C{int}
    @ivar request: C{Request} instance.
    @type request: L{twisted.web.server.Request}
    @ivar handler: L{WebSocketHandler} instance handling the request.
    @type handler: L{WebSocketHandler}
    @ivar _data: C{list} of C{str} buffering the received data.
    @type _data: C{list} of C{str}
    @ivar _currentFrameLength: length of the current handled frame, plus the
        additional leading byte.
    @type _currentFrameLength: C{int}
    """

    MAX_LENGTH = 16384


    def __init__(self, request, handler):
        self.request = request
        self.handler = handler
        self._data = []
        self._currentFrameLength = 0

    def dataReceived(self, data):
        """
        Parse data to read WebSocket frames.

        @param data: data received over the WebSocket connection.
        @type data: C{str}
        """
        if not data:
            return
        while True:
            endIndex = data.find("\xff")
            if endIndex != -1:
                self._currentFrameLength += endIndex
                if self._currentFrameLength > self.MAX_LENGTH:
                    self.handler.frameLengthExceeded()
                    break
                self._currentFrameLength = 0
                frame = "".join(self._data) + data[:endIndex]
                self._data[:] = []
                if frame[0] != "\x00":
                    self.request.transport.loseConnection()
                    break
                self.handler.frameReceived(frame[1:])
                data = data[endIndex + 1:]
                if not data:
                    break
                if data[0] != "\x00":
                    self.request.transport.loseConnection()
                    break
            else:
                self._currentFrameLength += len(data)
                if self._currentFrameLength > self.MAX_LENGTH + 1:
                    self.handler.frameLengthExceeded()
                else:
                    self._data.append(data)
                break



__all__ = ["WebSocketHandler", "WebSocketSite"]
<|MERGE_RESOLUTION|>--- conflicted
+++ resolved
@@ -258,11 +258,7 @@
             # XXX we probably don't want to set _transferDecoder
             self.channel._transferDecoder = WebSocketFrameDecoder(
                 self, handler)
-<<<<<<< HEAD
-            #transport._connectionMade()
-=======
             handler.transport._connectionMade()
->>>>>>> 33995ff4
             return
 
 
