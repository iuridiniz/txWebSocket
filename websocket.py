--- conflicted
+++ resolved
@@ -14,24 +14,16 @@
 @since: 10.1
 """
 
-<<<<<<< HEAD
-from hashlib import md5
+import base64
+from hashlib import md5, sha1
 import itertools
 import re
 import struct
 
 from twisted.internet import interfaces
 from twisted.protocols.policies import WrappingFactory, ProtocolWrapper
-=======
-import base64
-from hashlib import md5, sha1
-import itertools
-import struct
-
-from twisted.internet import interfaces
 from twisted.python import log
 from twisted.web._newclient import makeStatefulDispatcher
->>>>>>> 65187a1f
 from twisted.web.http import datetimeToString
 from twisted.web.http import _IdentityTransferDecoder
 from twisted.web.server import Request, Site, version, unquote
@@ -61,7 +53,6 @@
     ACCEPT_GUID = "258EAFA5-E914-47DA-95CA-C5AB0DC85B11"
 
     def process(self):
-<<<<<<< HEAD
         # get upgrade headers and switch them to lower case
         upgrade_headers = self.requestHeaders.getRawHeaders("Upgrade") or []
         upgrade_headers = [h.lower() for h in upgrade_headers]
@@ -75,18 +66,7 @@
         if ("websocket" in upgrade_headers and "upgrade" in connection_headers):
             return self.processWebSocket()
         else:
-=======
-        connection = self.requestHeaders.getRawHeaders("Connection", [None])[0]
-        upgrade = self.requestHeaders.getRawHeaders("Upgrade", [None])[0]
-
-        if not connection or "Upgrade" not in connection:
             return Request.process(self)
-
-        if upgrade not in ("WebSocket", "websocket"):
->>>>>>> 65187a1f
-            return Request.process(self)
-
-        return self.processWebSocket()
 
     def processWebSocket(self):
         """
@@ -980,13 +960,9 @@
         # send the closing handshake
         self.handler.transport.sendFrame(OPCODE_CLOSE, "")
 
-<<<<<<< HEAD
-__all__ = ["WebSocketHandler", "WebSocketSite", "WebSocketFactory"]
-=======
         # discard all buffered data and lose connection
         self._data[:] = []
         self.handler.transport.loseConnection()
->>>>>>> 65187a1f
 
 class WebSocketFactory(WrappingFactory):
     """
@@ -994,7 +970,6 @@
     all of its protocols.
     """
 
-<<<<<<< HEAD
     protocol = ProtocolWrapper
 
     def buildHandler(self, transport):
@@ -1023,6 +998,5 @@
         handler.connectionLost = connectionLost
         
         return handler
-=======
-__all__ = ["WebSocketHandler", "WebSocketSite"]
->>>>>>> 65187a1f
+
+__all__ = ["WebSocketHandler", "WebSocketSite", "WebSocketFactory"]